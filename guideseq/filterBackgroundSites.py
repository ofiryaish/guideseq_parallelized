import subprocess
import os


def filterBackgroundSites(bedtools_path, sample_path, control_path, outfile):
<<<<<<< HEAD
=======
    output_folder = os.path.dirname(outfile)
    if not os.path.exists(output_folder):
        os.makedirs(output_folder)

>>>>>>> 99fbc728
    bedtools_filter_command = '{0} intersect -a {1} -b {2}'.format(bedtools_path, sample_path, control_path)

    with open(outfile, 'w') as outfile:
        subprocess.call(bedtools_filter_command.split(), stdout=outfile)<|MERGE_RESOLUTION|>--- conflicted
+++ resolved
@@ -3,13 +3,10 @@
 
 
 def filterBackgroundSites(bedtools_path, sample_path, control_path, outfile):
-<<<<<<< HEAD
-=======
     output_folder = os.path.dirname(outfile)
     if not os.path.exists(output_folder):
         os.makedirs(output_folder)
 
->>>>>>> 99fbc728
     bedtools_filter_command = '{0} intersect -a {1} -b {2}'.format(bedtools_path, sample_path, control_path)
 
     with open(outfile, 'w') as outfile:
